apiVersion: kustomize.config.k8s.io/v1beta1
kind: Kustomization

namespace: demo-webapp

commonLabels:
  app: demo-webapp

resources:
  - namespace.yaml
  - secretproviderclass.yaml
  - deployment.yaml
  - service.yaml
  - configmap.yaml
  - ingress.yaml

images:
  - name: acritalynorth01.azurecr.io/demo-webapp
<<<<<<< HEAD
    newTag: develop-latest
=======
    newTag: 12236891aa734e21f158031d6582cf2c609d45a1
>>>>>>> 2d488b88
<|MERGE_RESOLUTION|>--- conflicted
+++ resolved
@@ -16,8 +16,4 @@
 
 images:
   - name: acritalynorth01.azurecr.io/demo-webapp
-<<<<<<< HEAD
-    newTag: develop-latest
-=======
-    newTag: 12236891aa734e21f158031d6582cf2c609d45a1
->>>>>>> 2d488b88
+    newTag: develop-latest