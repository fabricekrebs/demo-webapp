--- conflicted
+++ resolved
@@ -10,13 +10,7 @@
 opencensus-ext-logging>=0.1.1  # Logging integration for OpenCensus tracing to capture log events.
 # OpenTelemetry as fallback with pinned versions to avoid compatibility issues
 azure-monitor-opentelemetry==1.8.1  # Azure Monitor integration for OpenTelemetry observability and monitoring.
-<<<<<<< HEAD
 opentelemetry-api==1.38.0  # OpenTelemetry API for distributed tracing and observability instrumentation.
 opentelemetry-sdk==1.38.0  # OpenTelemetry SDK providing core implementation for tracing and metrics.
-opentelemetry-instrumentation-django==0.58b0  # Django auto-instrumentation for OpenTelemetry distributed tracing.
-=======
-opentelemetry-api==1.37.0  # OpenTelemetry API for distributed tracing and observability instrumentation.
-opentelemetry-sdk==1.37.0  # OpenTelemetry SDK providing core implementation for tracing and metrics.
 opentelemetry-instrumentation-django==0.59b0  # Django auto-instrumentation for OpenTelemetry distributed tracing.
->>>>>>> 72a4b941
 azure-ai-projects  # Azure AI client library for managing AI project resources and services.